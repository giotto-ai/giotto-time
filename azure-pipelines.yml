--- conflicted
+++ resolved
@@ -1,37 +1,3 @@
-<<<<<<< HEAD
-# Python package
-# Create and test a Python package on multiple Python versions.
-# Add steps that analyze code, save the dist with the build record, publish to a PyPI-compatible index, and more:
-# https://docs.microsoft.com/azure/devops/pipelines/languages/python
-
-trigger:
-- master
-
-pool:
-  vmImage: 'ubuntu-latest'
-strategy:
-  matrix:
-    Python36:
-      python.version: '3.6'
-    Python37:
-      python.version: '3.7'
-
-steps:
-- task: UsePythonVersion@0
-  inputs:
-    versionSpec: '$(python.version)'
-  displayName: 'Use Python $(python.version)'
-
-- script: |
-    python -m pip install --upgrade pip
-    pip install -r requirements.txt
-  displayName: 'Install dependencies'
-
-- script: |
-    pip install pytest pytest-azurepipelines
-    pytest --hypothesis-profile ci
-  displayName: 'pytest'
-=======
 # these jobs are triggered automatically and they test the code and the examples.
 
 jobs:
@@ -126,7 +92,7 @@
       pytest --cov giottotime --cov-report xml
       flake8
     displayName: 'Test with pytest, nbconvert and flake8'
-    
+
 # these jobs are triggered manually and they test the code and the examples and build the wheels and docs.
 
 - job: 'manylinux2010'
@@ -157,13 +123,13 @@
       failOnStderr: false
     env:
       python_ver: $(python_ver)
-    displayName: 'Run the docker and open bash' 
- 
+    displayName: 'Run the docker and open bash'
+
   - script: |
       python -m pip install --upgrade pip
       pip install pytest pytest-cov pytest-azurepipelines pytest-benchmark flake8
     displayName: 'install pytest suite'
-    
+
   - script: |
       pip install dist/*.whl
       cd /tmp/
@@ -216,7 +182,7 @@
 
   - script: python setup.py sdist bdist_wheel
     displayName: 'build the wheels'
-    
+
   - script: |
       pip install dist/*.whl
       cd /tmp/
@@ -228,7 +194,7 @@
       make html
       cd ..
     displayName: 'Build sphinx doc'
-    
+
   - task: ArchiveFiles@2
     inputs:
       rootFolderOrFile: doc/build
@@ -287,7 +253,7 @@
       sed -i $'s/\r$//' README.rst
       python setup.py sdist bdist_wheel
     displayName: 'build the wheels'
-    
+
   - bash: |
       pip install dist/*.whl
       cd /tmp/
@@ -304,5 +270,4 @@
     displayName: 'create download link'
     inputs:
       pathToPublish: '$(Build.ArtifactStagingDirectory)'
-      artifactName: 'wheel_and_doc'
->>>>>>> 104dc688
+      artifactName: 'wheel_and_doc'