--- conflicted
+++ resolved
@@ -38,8 +38,6 @@
         python.version: '3.7'
 
   steps:
-<<<<<<< HEAD
-=======
   - template: build_tools/azure/steps/prepare_tests.yml
   - template: build_tools/azure/steps/run_pytest.yml
   - script: python setup.py sdist bdist_wheel
@@ -60,16 +58,12 @@
         python.version: '3.7'
 
   steps:
->>>>>>> a861e486
   - template: build_tools/azure/steps/prepare_tests.yml
   - template: build_tools/azure/steps/run_pytest.yml
   - script: python setup.py sdist bdist_wheel
     displayName: 'build the wheels'
   - template: build_tools/azure/steps/test_wheels.yml
-<<<<<<< HEAD
-=======
   - template: build_tools/azure/steps/build_docs.yml
->>>>>>> a861e486
   - template: build_tools/azure/steps/publish_artifact.yml
 
     
