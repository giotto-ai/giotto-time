--- conflicted
+++ resolved
@@ -143,21 +143,6 @@
     def _compute_train_test_matrices(
         self, X: pd.DataFrame, y: pd.DataFrame
     ) -> Tuple[pd.DataFrame, pd.DataFrame, pd.DataFrame, pd.DataFrame]:
-        """
-        Creates features and splits the result into train and test samples
-        Parameters
-        ----------
-        X : pd.DataFrame, shape (n_samples, 1).
-            The input data.
-
-        y : pd.DataFrame, shape (n_samples, 1).
-            The matrix containing the target variables.
-
-        Returns
-        -------
-        Tuple[pd.DataFrame, pd.DataFrame, pd.DataFrame, pd.DataFrame]: train-test split
-
-        """
         X, y = self._create_X_y_feature_matrices(X, y)
         X_train, y_train, X_test, y_test = self._split_train_test(X, y)
         if self.cache_features:
@@ -170,22 +155,6 @@
     def _create_X_y_feature_matrices(
         self, X, y=None
     ) -> Tuple[pd.DataFrame, pd.DataFrame]:
-        """
-        Creates feature matrix based on ``self.features`` pipeline
-
-        Parameters
-        ----------
-        X : pd.DataFrame, shape (n_samples, 1).
-            The input data.
-
-        y : pd.DataFrame, shape (n_samples, 1).
-            The matrix containing the target variables.
-
-        Returns
-        -------
-        feature_X, feature_y: pd.DataFrame
-
-        """
         self.feature_creation_ = FeatureCreation(self.features)
         feature_X = self.feature_creation_.fit_transform(X, y)
 
@@ -193,53 +162,13 @@
         return feature_X, feature_y
 
     def _split_train_test(self, X: pd.DataFrame, y: pd.DataFrame):
-        """
-        Train-test split for generated features
-
-        Parameters
-        ----------
-        X : pd.DataFrame, shape (n_samples, n_features).
-            The input data.
-
-        y : pd.DataFrame, shape (n_samples, horizon).
-            The matrix containing the target variables.
-
-        Returns
-        -------
-        Tuple[pd.DataFrame, pd.DataFrame, pd.DataFrame, pd.DataFrame]: train-test split
-
-        """
         feature_splitter = FeatureSplitter()
         return feature_splitter.transform(X, y)
 
-<<<<<<< HEAD
-    def _fit_model(self, X_train, y_train, **kwargs):
+    def _fit_model(self, X_train: pd.DataFrame, y_train: pd.DataFrame, **kwargs) -> BaseEstimator:
         return self.model.fit(X_train, y_train, **kwargs)
-=======
-    def _fit_model(self, X_train: pd.DataFrame, y_train: pd.DataFrame) -> BaseEstimator:
-        """
-        Fits a model to provided train data
-
-        Parameters
-        ----------
-        X_train : pd.DataFrame, shape (n_samples, n_features).
-            The input data.
-
-        y_train : pd.DataFrame, shape (n_samples, horizon).
-            The matrix containing the target variables.
-
-        Returns
-        -------
-        BaseEstimator, fitted model
-
-        """
-        return self.model.fit(X_train, y_train)
->>>>>>> be95b6cb
 
     def _reset(self):
-        """
-        Resets all fitted attributes
-        """
         attributes = [
             v for v in vars(self) if v.endswith("_") and not v.startswith("__")
         ]
@@ -292,22 +221,6 @@
         metrics: Dict = None,
         type: str = "Test score",
     ) -> pd.DataFrame:
-        """
-        Helper function to calculate train or test score
-
-        Parameters
-        ----------
-        y_pred: pd.DataFrame, true y values
-        y: pd.DataFrame, predicted y values
-        metrics: Dict, a dictionary of metric names and callables, default is ``rmse``
-        type: str, score name for the results dataframe
-
-        Returns
-        -------
-        score: pd.DataFrame
-
-        """
-
         score = pd.DataFrame(columns=metrics.keys(), index=[type])
         for name, metric in metrics.items():
             scores = []
