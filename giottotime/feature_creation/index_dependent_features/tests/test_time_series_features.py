--- conflicted
+++ resolved
@@ -5,11 +5,7 @@
 from hypothesis import given, strategies as st
 from sklearn.preprocessing import PolynomialFeatures
 
-<<<<<<< HEAD
-from giottotime.utils.hypothesis import giotto_time_series
-=======
 from giottotime.utils.hypothesis.time_indexes import giotto_time_series
->>>>>>> ae3e0fb1
 from giottotime.feature_creation import (
     ShiftFeature,
     MovingAverageFeature,
