--- conflicted
+++ resolved
@@ -6,6 +6,7 @@
 from sklearn.utils.validation import check_is_fitted
 
 from giottotime.causality_tests.base import CausalityTest
+
 
 class ShiftedLinearCoefficient(CausalityTest):
     """Test the shifted linear fit coefficients between two or more time series.
@@ -117,17 +118,9 @@
         check_is_fitted(self)
         data_t = data.copy()
 
-<<<<<<< HEAD
         for col in data_t:
             if col != self.target_col:
                 data_t[col] = data_t[col].shift(self.best_shifts_[col][self.target_col])
-=======
-        for col in shifted_data:
-            if col != self._target_col:            
-                shifted_data[col] = shifted_data[col].shift(
-                    self.best_shifts_[col][self._target_col]
-                )
->>>>>>> bdc01b25
 
         if self.dropna:
             data_t = data_t.dropna()
