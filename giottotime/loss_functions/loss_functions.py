--- conflicted
+++ resolved
@@ -22,22 +22,14 @@
 
     """
     if len(y_pred) != len(y_true):
-<<<<<<< HEAD
         raise ValueError(
             f"The arrays must have the same length, but they "
             f"have length {len(y_pred)} and {len(y_true)}."
         )
 
     non_normalized_smape = sum(
-        np.abs(y_pred - y_true) / np.abs(y_pred) - np.abs(y_true)
+        np.abs(y_pred - y_true) / (np.abs(y_pred) - np.abs(y_true))
     )
-=======
-        raise ValueError(f"The arrays must have the same length, but they "
-                         f"have length {len(y_pred)} and {len(y_true)}.")
-
-    non_normalized_smape = sum(np.abs(y_pred - y_true) /
-                               (np.abs(y_pred) - np.abs(y_true)) )
->>>>>>> 9df7a234
     smape = (2 / len(y_pred)) * non_normalized_smape
     return smape
 
