import numpy as np
import pytest

import hypothesis.strategies as st
from hypothesis import given, settings, HealthCheck
from sklearn.compose import make_column_selector

from giottotime.compose import FeatureCreation
from giottotime.feature_extraction import Shift, MovingAverage
from giottotime.model_selection.splitters import FeatureSplitter
from giottotime.utils.hypothesis.feature_matrices import X_y_matrices

# TODO: refactor, make hypothesis generator instead of a full pipeline
df_transformer = FeatureCreation(
<<<<<<< HEAD
    [('shift_0', Shift(0), make_column_selector(dtype_include=np.number)),
     ('shift_1', Shift(1), make_column_selector(dtype_include=np.number)),
     ('moving_average_3', MovingAverage(window_size=3), make_column_selector(dtype_include=np.number)),
     ]
=======
    [
        ("shift_0", Shift(0), make_column_selector(dtype_include=np.number)),
        ("shift_1", Shift(1), make_column_selector(dtype_include=np.number)),
        (
            "moving_average_3",
            MovingAverage(window_size=3),
            make_column_selector(dtype_include=np.number),
        ),
    ]
>>>>>>> 94bbcdbe
)

horizon = 4


class TestFeatureSplitter:
    def test_constructor(self):
        FeatureSplitter()

    @given(st.text().filter(lambda x: x != "any"))
    def test_constructor_wrong_parameter(self, drop_na_mode: str):
        with pytest.raises(ValueError):
            FeatureSplitter(drop_na_mode)

    @settings(suppress_health_check=(HealthCheck.too_slow,))
    @given(
        X_y_matrices(
            horizon=horizon, df_transformer=df_transformer, allow_nan_infinity=False,
        )
    )
    def test_transform(self, X_y):
        X, y = X_y
        feature_splitter = FeatureSplitter()
        X_train, y_train, X_test, y_test = feature_splitter.transform(X, y)

        assert X_train.shape[0] == max(0, X.shape[0] - 2 - horizon)
        assert y_train.shape[0] == X_train.shape[0]
        assert X_test.shape[0] == min(max(0, X.shape[0] - 2), horizon)
        assert y_test.shape[0] == X_test.shape[0]<|MERGE_RESOLUTION|>--- conflicted
+++ resolved
@@ -12,12 +12,6 @@
 
 # TODO: refactor, make hypothesis generator instead of a full pipeline
 df_transformer = FeatureCreation(
-<<<<<<< HEAD
-    [('shift_0', Shift(0), make_column_selector(dtype_include=np.number)),
-     ('shift_1', Shift(1), make_column_selector(dtype_include=np.number)),
-     ('moving_average_3', MovingAverage(window_size=3), make_column_selector(dtype_include=np.number)),
-     ]
-=======
     [
         ("shift_0", Shift(0), make_column_selector(dtype_include=np.number)),
         ("shift_1", Shift(1), make_column_selector(dtype_include=np.number)),
@@ -27,7 +21,6 @@
             make_column_selector(dtype_include=np.number),
         ),
     ]
->>>>>>> 94bbcdbe
 )
 
 horizon = 4
